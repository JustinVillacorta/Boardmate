--- conflicted
+++ resolved
@@ -7,12 +7,8 @@
 import ConfirmDialog from '../../components/ui/ConfirmDialog';
 import ExportButton from '../../components/ui/ExportButton';
 import { userManagementService, StaffAndTenantData } from '../../services/userManagementService';
-<<<<<<< HEAD
-import { User, UserPlus, Loader2 } from 'lucide-react';
+import { User, UserPlus, Loader2, SortAsc } from 'lucide-react';
 import { exportToExcel, formatDate } from '../../utils/excelExport';
-=======
-import { User, UserPlus, Loader2, SortAsc } from 'lucide-react';
->>>>>>> 45599d87
 
 interface UserData {
   id: string;
